#
# Copyright 2014 Amazon.com, Inc. or its affiliates. All Rights Reserved.
#
# Licensed under the Apache License, Version 2.0 (the "License").
# You may not use this file except in compliance with the License.
# A copy of the License is located at
#
#  http://aws.amazon.com/apache2.0
#
# or in the "license" file accompanying this file. This file is distributed
# on an "AS IS" BASIS, WITHOUT WARRANTIES OR CONDITIONS OF ANY KIND, either
# express or implied. See the License for the specific language governing
# permissions and limitations under the License.
#

PLATFORM := $(shell uname)
MAKEFLAGS += PLATFORM=$(PLATFORM)

<<<<<<< HEAD
PATCH?= tests/saw/patch.patch 
=======
ifndef LIBCRYPTO_ROOT
	export LIBCRYPTO_ROOT = $(shell echo "`pwd`/libcrypto-root")
endif
>>>>>>> 42d9daf1

DIRS=$(wildcard */)
SRCS=$(wildcard *.c)
OBJS=$(SRCS:.c=.o)

.PHONY : all
all: bin
	$(MAKE) -C tests

$(PATCH) :
	touch $@

bitcode :
	${MAKE} -C tests/saw bitcode

.PHONY : bc
bc: 
	${MAKE} -C crypto bc 

.PHONY : saw
saw : bc 
	$(MAKE) -C tests/saw

include s2n.mk

.PHONY : libs
libs:
	$(MAKE) -C utils
	$(MAKE) -C error
	$(MAKE) -C stuffer
	$(MAKE) -C crypto
	$(MAKE) -C tls
	$(MAKE) -C lib

.PHONY : bin
bin: libs
	$(MAKE) -C bin
	$(MAKE) -C utils
	$(MAKE) -C error
	$(MAKE) -C stuffer
	$(MAKE) -C crypto
	$(MAKE) -C tls
	$(MAKE) -C lib

.PHONY : indent
indent:
	$(MAKE) -C tests indentsource
	$(MAKE) -C stuffer indentsource
	$(MAKE) -C crypto indentsource
	$(MAKE) -C utils indentsource
	$(MAKE) -C error indentsource
	$(MAKE) -C tls indentsource
	$(MAKE) -C bin indentsource

.PHONY : pre_commit_check
pre_commit_check: all indent clean

.PHONY : clean
clean:
	$(MAKE) -C tests clean
	$(MAKE) -C stuffer decruft
	$(MAKE) -C crypto decruft
	$(MAKE) -C utils decruft
	$(MAKE) -C error decruft
	$(MAKE) -C tls decruft
	$(MAKE) -C bin decruft
	$(MAKE) -C lib decruft<|MERGE_RESOLUTION|>--- conflicted
+++ resolved
@@ -16,13 +16,9 @@
 PLATFORM := $(shell uname)
 MAKEFLAGS += PLATFORM=$(PLATFORM)
 
-<<<<<<< HEAD
-PATCH?= tests/saw/patch.patch 
-=======
 ifndef LIBCRYPTO_ROOT
 	export LIBCRYPTO_ROOT = $(shell echo "`pwd`/libcrypto-root")
 endif
->>>>>>> 42d9daf1
 
 DIRS=$(wildcard */)
 SRCS=$(wildcard *.c)
@@ -31,9 +27,6 @@
 .PHONY : all
 all: bin
 	$(MAKE) -C tests
-
-$(PATCH) :
-	touch $@
 
 bitcode :
 	${MAKE} -C tests/saw bitcode
