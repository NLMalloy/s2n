#
# Copyright 2018 Amazon.com, Inc. or its affiliates. All Rights Reserved.
#
# Licensed under the Apache License, Version 2.0 (the "License").
# You may not use this file except in compliance with the License.
# A copy of the License is located at
#
#  http://aws.amazon.com/apache2.0
#
# or in the "license" file accompanying this file. This file is distributed
# on an "AS IS" BASIS, WITHOUT WARRANTIES OR CONDITIONS OF ANY KIND, either
# express or implied. See the License for the specific language governing
# permissions and limitations under the License.
#

"""
Dynamic record size tests using s2nc against Openssl s_server
"""

import argparse
import os
import sys
import subprocess
import itertools
import multiprocessing
from multiprocessing.pool import ThreadPool
from s2n_test_constants import *
from time import sleep

PROTO_VERS_TO_S_SERVER_ARG = {
    S2N_TLS10: "-tls1",
    S2N_TLS11: "-tls1_1",
    S2N_TLS12: "-tls1_2",
}

test_file = './data/test_buf'
file_size = os.path.getsize(test_file)

def cleanup_processes(*processes):
    for p in processes:
        p.kill()
        p.wait()


def try_dynamic_record(s2nc_path, endpoint, port, cipher, ssl_version, threshold, server_cert=None, server_key=None, sig_algs=None, curves=None, dh_params=None):
    """
    Attempt to handshake against Openssl s_server listening on `endpoint` and `port` using s2nc

    :param int endpoint: endpoint for Openssl s_server to listen on
    :param int port: port for Openssl s_server to listen on
    :param str cipher: ciphers for Openssl s_server to use. See https://www.openssl.org/docs/man1.0.2/apps/ciphers.html
    :param int ssl_version: SSL version for Openssl s_server to use
    :param str server_cert: path to certificate for Openssl s_server to use
    :param str server_key: path to private key for Openssl s_server to use
    :param str sig_algs: Signature algorithms for Openssl s_server to accept
    :param str curves: Elliptic curves for Openssl s_server to accept
    :param str dh_params: path to DH params for Openssl s_server to use
    :return: 0 on successfully negotiation(s), -1 on failure
    """

    # Override certificate for ECDSA if unspecified. We can remove this when we
    # support multiple certificates
    if server_cert is None and cipher is not None and "ECDSA" in cipher:
        server_cert = TEST_ECDSA_CERT
        server_key = TEST_ECDSA_KEY

    if server_cert is None:
        server_cert = TEST_RSA_CERT
        server_key = TEST_RSA_KEY

    if dh_params is None:
        dh_params = TEST_DH_PARAMS

    # Start Openssl s_server
    s_server_cmd = ["openssl", "s_server", PROTO_VERS_TO_S_SERVER_ARG[ssl_version],
            "-accept", str(port)]
    if server_cert is not None:
        s_server_cmd.extend(["-cert", server_cert])
    if server_key is not None:
        s_server_cmd.extend(["-key", server_key])
    if cipher is not None:
        s_server_cmd.extend(["-cipher", cipher])
    if sig_algs is not None:
        s_server_cmd.extend(["-sigalgs", sig_algs])
    if curves is not None:
        s_server_cmd.extend(["-curves", curves])
    if dh_params is not None:
        s_server_cmd.extend(["-dhparam", dh_params])

    # Fire up s_server
    s_server = subprocess.Popen(s_server_cmd, stdin=subprocess.PIPE, stdout=subprocess.PIPE, stderr=subprocess.PIPE)

    # Make sure it's accepting
    found = 0
    for line in range(0, 10):
        output = s_server.stdout.readline().decode("utf-8")
        if output.strip() == "ACCEPT":
            # Openssl first prints ACCEPT and only then actually binds the socket, so wait for a bit...
            sleep(0.1)
            found = 1
            break

    if not found:
        server_error = s_server.stderr.read().decode("utf-8")
        if "no cipher match" in server_error:
            print ("Skipped unsupported cipher: {}".format(cipher))
            return -2

        sys.stderr.write("Failed to start s_server: {}\nSTDERR: {}\n".format(" ".join(s_server_cmd), server_error))
        cleanup_processes(s_server)
        return -1

    # Fire up s2nc
    # print("\n\tRunning s2n dynamic record size tests with threshold:", threshold)
    s2nc_cmd = [s2nc_path, "-e", "-D", str(threshold), "-t", "1", "-c", "test_all", "-i"]
    s2nc_cmd.extend([str(endpoint), str(port)])

    envVars = os.environ.copy()
    envVars["S2N_ENABLE_CLIENT_MODE"] = "1"

    file_input = open(test_file)
    s2nc = subprocess.Popen(s2nc_cmd, stdin=file_input, stdout=subprocess.PIPE, stderr=subprocess.PIPE, env=envVars)

    # Read from s2nc until we get successful connection message
    found = 0
    seperators = 0
    for line in range(0, 10):
        output = s2nc.stdout.readline().decode("utf-8")
        if output.strip() == "Connected to {}:{}".format(endpoint, port):
            found = 1

    # Wait file send complete        
    s2nc.wait()
    cleanup_processes(s_server)

    if not found:
        sys.stderr.write("= TEST FAILED =\ns_server cmd: {}\n s_server STDERR: {}\n\ns2nc cmd: {}\nSTDERR {}\n".format(" ".join(s_server_cmd), s_server.stderr.read().decode("utf-8"), " ".join(s2nc_cmd), s2nc.stderr.read().decode("utf-8")))
        return -1   

    return 0

def print_result(result_prefix, return_code):
    suffix = ""
    if return_code == 0:
        if sys.stdout.isatty():
            suffix = "\033[32;1mPASSED\033[0m"
        else:
            suffix = "PASSED"
    else:
        if sys.stdout.isatty():
            suffix = "\033[31;1mFAILED\033[0m"
        else:
            suffix ="FAILED"

    print(result_prefix + suffix)

def run_test(s2nc_path, host, port, ssl_version, cipher, threshold):
    cipher_name = cipher.openssl_name

    failed = 0
    tcpdump_filter = "dst port " + str(port)
    tcpdump_cmd = ["sudo", "tcpdump", "-i", "lo", "-n", "-B", "65535", tcpdump_filter]
    tcpdump = subprocess.Popen(tcpdump_cmd, stdin=subprocess.PIPE, stdout=subprocess.PIPE, stderr=subprocess.PIPE)

<<<<<<< HEAD
    ret = try_dynamic_record(s2nc_path, host, port, cipher_name, ssl_version, threshold)
=======
    ret = try_dynamic_record(host, port, cipher_name, ssl_version, threshold)
    # wait for pipe ready
    sleep(1)
    subprocess.call(["sudo", "killall", "-9", "tcpdump"])
    out = tcpdump.communicate()[0].decode("utf-8")
    if out == '':
        print ("No output from PIPE, skip")
        return 0
    out_array = out.split('\n')
>>>>>>> 2aab9a77
    # Skip no cipher match error
    if ret != -2:
        failed += ret
    if 0 == ret:
        # print("\nAnalyzing tcpdump results for cipher {}".format(cipher_name))
        # Case 1: first half of application data is optimized for latency
        failed += analyze_latency_dump(out_array)
        # Case 2: second half of application data is optimize for throughput
        failed += analyze_throughput_dump(out_array)
        result_prefix = "Cipher: %-28s Vers: %-8s ... " % (cipher_name, S2N_PROTO_VERS_TO_STR[ssl_version])
        print_result(result_prefix, failed)

    return failed


def test(s2nc_path, host, port, test_ciphers, threshold):
    failed = 0
    ssl_version = S2N_TLS12

    for cipher in test_ciphers:
        cipher_vers = cipher.min_tls_vers
        if not cipher.openssl_1_1_0_compatible:
            continue
        if ssl_version < cipher_vers:
            continue
        result = run_test(s2nc_path, host, port, ssl_version, cipher, threshold)
        if result != 0:
            failed += 1
            break

    return failed

def analyze_latency_dump(array):
    failed = 0
<<<<<<< HEAD
    first_line = stream.readline().decode("utf-8")
    print(first_line)

    if ("mss" not in first_line):
        return 1

    mss_pos = first_line.find("mss")
    mss_str = first_line[mss_pos : mss_pos + 10]
    mss = mss_str[4 : mss_str.find(',')]
=======
    mss = get_local_mtu() - 40
    first_line = array[0]
    if ("mss" in first_line):
        mss_pos = first_line.find("mss")
        mss_str = first_line[mss_pos : mss_pos + 10]
        mss = int(mss_str[4 : mss_str.find(',')])
    else:
        print ("use default mss")
>>>>>>> 2aab9a77
    # print("mss={}".format(mss))
    
    for i in range(0, 18):
        output = array[i]
        # print(output)
        pos = output.find("length")
        if pos < 0:
            continue
        length = output[pos + 6 : len(output)]
        # Tcp package size should always <= mss
        if int(length) > mss:
            failed = 1
            break

    return failed

def analyze_throughput_dump(array):
    failed = 1

    for i in range(18, 36):
        output = array[i]
        # print(output)
        pos = output.find("length")
        if pos < 0:
            continue
        length = output[pos + 6 : len(output)]
        # Tcp package size can exceed MTU, which results in segementation
        if int(length) > 1500:
            failed = 0
            break

    return failed

def get_local_mtu():
    cmd = ["ifconfig", "lo"]
    p = subprocess.Popen(cmd, stdin=subprocess.PIPE, stdout=subprocess.PIPE, stderr=subprocess.PIPE)
    mtu = 65536
    for line in range(0, 5):
        output = p.stdout.readline().decode("utf-8")
        if ("MTU:" in output):
            word_list = output.split()
            mtu_list = word_list[3].split(':')
            mtu = mtu_list[1]
            break

    p.wait()
    return int(mtu)


def main():
    parser = argparse.ArgumentParser(description='Runs TLS server integration tests against Openssl s_server using s2nc')
    parser.add_argument('--libcrypto', default='openssl-1.1.0', choices=['openssl-1.0.2', 'openssl-1.0.2-fips', 'openssl-1.1.0', 'openssl-1.1.x-master', 'libressl'],
                        help="""The Libcrypto that s2n was built with. s2n supports different cipher suites depending on
                    libcrypto version. Defaults to openssl-1.1.0.""")
    parser.add_argument('host', help='The host for s2nc to connect to')
    parser.add_argument('port', type=int, help='The port for s_server to bind to')
    parser.add_argument('bin_path', help='the bin directory where s2nc and s2nd are located', default='../../bin')

    args = parser.parse_args()

    # Retrieve the test ciphers to use based on the libcrypto version s2n was built with
    test_ciphers = S2N_LIBCRYPTO_TO_TEST_CIPHERS[args.libcrypto]    
    host = args.host
    port = args.port
    s2nc_path = args.bin_path + "/s2nc"

    local_mtu = get_local_mtu()
    # Simulate common MTU 1500
    subprocess.call(["sudo", "ifconfig", "lo", "mtu", "1500"])    
    
    failed = 0
    print("\n\tRunning s2n dynamic record size tests\n\t")
    failed += test(s2nc_path, host, port, test_ciphers, int(file_size / 2))

    # Recover localhost MTU
    subprocess.call(["sudo", "ifconfig", "lo", "mtu", str(local_mtu)])

    # print_result("TLS dynamic record size test " , failed)

    return failed


if __name__ == "__main__":
    sys.exit(main())
<|MERGE_RESOLUTION|>--- conflicted
+++ resolved
@@ -103,7 +103,7 @@
     if not found:
         server_error = s_server.stderr.read().decode("utf-8")
         if "no cipher match" in server_error:
-            print ("Skipped unsupported cipher: {}".format(cipher))
+            # print ("Skipped unsupported cipher: {}".format(cipher))
             return -2
 
         sys.stderr.write("Failed to start s_server: {}\nSTDERR: {}\n".format(" ".join(s_server_cmd), server_error))
@@ -162,10 +162,7 @@
     tcpdump_cmd = ["sudo", "tcpdump", "-i", "lo", "-n", "-B", "65535", tcpdump_filter]
     tcpdump = subprocess.Popen(tcpdump_cmd, stdin=subprocess.PIPE, stdout=subprocess.PIPE, stderr=subprocess.PIPE)
 
-<<<<<<< HEAD
     ret = try_dynamic_record(s2nc_path, host, port, cipher_name, ssl_version, threshold)
-=======
-    ret = try_dynamic_record(host, port, cipher_name, ssl_version, threshold)
     # wait for pipe ready
     sleep(1)
     subprocess.call(["sudo", "killall", "-9", "tcpdump"])
@@ -174,9 +171,8 @@
         print ("No output from PIPE, skip")
         return 0
     out_array = out.split('\n')
->>>>>>> 2aab9a77
     # Skip no cipher match error
-    if ret != -2:
+    if ret != -2: 
         failed += ret
     if 0 == ret:
         # print("\nAnalyzing tcpdump results for cipher {}".format(cipher_name))
@@ -209,17 +205,6 @@
 
 def analyze_latency_dump(array):
     failed = 0
-<<<<<<< HEAD
-    first_line = stream.readline().decode("utf-8")
-    print(first_line)
-
-    if ("mss" not in first_line):
-        return 1
-
-    mss_pos = first_line.find("mss")
-    mss_str = first_line[mss_pos : mss_pos + 10]
-    mss = mss_str[4 : mss_str.find(',')]
-=======
     mss = get_local_mtu() - 40
     first_line = array[0]
     if ("mss" in first_line):
@@ -228,7 +213,6 @@
         mss = int(mss_str[4 : mss_str.find(',')])
     else:
         print ("use default mss")
->>>>>>> 2aab9a77
     # print("mss={}".format(mss))
     
     for i in range(0, 18):
