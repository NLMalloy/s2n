#
# Copyright 2019 Amazon.com, Inc. or its affiliates. All Rights Reserved.
#
# Licensed under the Apache License, Version 2.0 (the "License").
# You may not use this file except in compliance with the License.
# A copy of the License is located at
#
#  http://aws.amazon.com/apache2.0
#
# or in the "license" file accompanying this file. This file is distributed
# on an "AS IS" BASIS, WITHOUT WARRANTIES OR CONDITIONS OF ANY KIND, either
# express or implied. See the License for the specific language governing
# permissions and limitations under the License.
#
SRCS=$(wildcard *.c)
OBJS=$(SRCS:.c=.o)

<<<<<<< HEAD
BITCODE_DIR?=../tests/saw/bitcode/

BCS_11=pq-random.bc
BCS1=$(addprefix $(BITCODE_DIR), $(BCS_11))

.PHONY : bc
bc:     $(BCS1)
	$(MAKE) -C sike bc

.PHONY : all
all: libs2n_pq_crypto.so
=======
>>>>>>> 7fd681b7

.PHONY : all
all: $(OBJS)
	$(MAKE) -C sike

.PHONY : clean
clean: decruft
	${MAKE} -C sike decruft

include ../s2n.mk<|MERGE_RESOLUTION|>--- conflicted
+++ resolved
@@ -15,20 +15,8 @@
 SRCS=$(wildcard *.c)
 OBJS=$(SRCS:.c=.o)
 
-<<<<<<< HEAD
-BITCODE_DIR?=../tests/saw/bitcode/
-
-BCS_11=pq-random.bc
-BCS1=$(addprefix $(BITCODE_DIR), $(BCS_11))
-
 .PHONY : bc
-bc:     $(BCS1)
 	$(MAKE) -C sike bc
-
-.PHONY : all
-all: libs2n_pq_crypto.so
-=======
->>>>>>> 7fd681b7
 
 .PHONY : all
 all: $(OBJS)
@@ -38,4 +26,4 @@
 clean: decruft
 	${MAKE} -C sike decruft
 
-include ../s2n.mk+include ../s2n.mk
